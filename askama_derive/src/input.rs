use crate::config::{Config, Syntax};
use crate::generator::TemplateArgs;
use crate::CompileError;

use std::path::{Path, PathBuf};
use std::str::FromStr;

use mime::Mime;

pub(crate) struct TemplateInput<'a> {
    pub(crate) ast: &'a syn::DeriveInput,
    pub(crate) config: &'a Config<'a>,
    pub(crate) syntax: &'a Syntax<'a>,
    pub(crate) source: Source,
    pub(crate) print: Print,
    pub(crate) escaper: &'a str,
    pub(crate) ext: Option<String>,
    pub(crate) mime_type: String,
    pub(crate) path: PathBuf,
    #[cfg(feature = "localization")]
    pub(crate) localizer: Option<String>,
}

impl TemplateInput<'_> {
    /// Extract the template metadata from the `DeriveInput` structure. This
    /// mostly recovers the data for the `TemplateInput` fields from the
    /// `template()` attribute list fields.
    pub(crate) fn new<'n>(
        ast: &'n syn::DeriveInput,
        config: &'n Config<'_>,
        args: TemplateArgs,
    ) -> Result<TemplateInput<'n>, CompileError> {
        let TemplateArgs {
            source,
            print,
            escaping,
            ext,
            syntax,
            ..
        } = args;

        // Validate the `source` and `ext` value together, since they are
        // related. In case `source` was used instead of `path`, the value
        // of `ext` is merged into a synthetic `path` value here.
        let source = source.expect("template path or source not found in attributes");
        let path = match (&source, &ext) {
            (&Source::Path(ref path), _) => config.find_template(path, None)?,
            (&Source::Source(_), Some(ext)) => PathBuf::from(format!("{}.{}", ast.ident, ext)),
            (&Source::Source(_), None) => {
                return Err("must include 'ext' attribute when using 'source' attribute".into())
            }
        };
<<<<<<< HEAD
        // Check to see if a `_parent` field was defined on the context
        // struct, and store the type for it for use in the code generator.
        let parent = match ast.data {
            syn::Data::Struct(syn::DataStruct {
                fields: syn::Fields::Named(ref fields),
                ..
            }) => fields
                .named
                .iter()
                .find(|f| f.ident.as_ref().filter(|name| *name == "_parent").is_some())
                .map(|f| &f.ty),
            _ => None,
        };

        let localizer = match ast.data {
            syn::Data::Struct(syn::DataStruct {
                fields: syn::Fields::Named(ref fields),
                ..
            }) => {
                let mut localizers =
                    fields
                        .named
                        .iter()
                        .filter(|&f| f.ident.is_some())
                        .flat_map(
                            |f| match f.attrs.iter().any(|a| a.path.is_ident("locale")) {
                                true => Some(f.ident.as_ref()?.to_string()),
                                false => None,
                            },
                        );
                match localizers.next() {
                    Some(localizer) => {
                        if !cfg!(feature = "localization") {
                            return Err("You have to activate the \"localization\" feature to use #[locale].".into());
                        } else if localizers.next().is_some() {
                            return Err("You cannot mark more than one field as #[locale].".into());
                        }
                        Some(localizer)
                    }
                    None => None,
                }
            }
            _ => None,
        };
        #[cfg(not(feature = "localization"))]
        drop(localizer);

        if parent.is_some() {
            eprint!(
                "   --> in struct {}\n   = use of deprecated field '_parent'\n",
                ast.ident
            );
        }
=======
>>>>>>> 16a37f40

        // Validate syntax
        let syntax = syntax.map_or_else(
            || Ok(config.syntaxes.get(config.default_syntax).unwrap()),
            |s| {
                config
                    .syntaxes
                    .get(&s)
                    .ok_or_else(|| CompileError::from(format!("attribute syntax {} not exist", s)))
            },
        )?;

        // Match extension against defined output formats

        let escaping = escaping.unwrap_or_else(|| {
            path.extension()
                .map(|s| s.to_str().unwrap())
                .unwrap_or("")
                .to_string()
        });

        let mut escaper = None;
        for (extensions, path) in &config.escapers {
            if extensions.contains(&escaping) {
                escaper = Some(path);
                break;
            }
        }

        let escaper = escaper.ok_or_else(|| {
            CompileError::from(format!("no escaper defined for extension '{}'", escaping))
        })?;

        let mime_type =
            extension_to_mime_type(ext_default_to_path(ext.as_deref(), &path).unwrap_or("txt"))
                .to_string();

        Ok(TemplateInput {
            ast,
            config,
            syntax,
            source,
            print,
            escaper,
            ext,
            mime_type,
            path,
            #[cfg(feature = "localization")]
            localizer,
        })
    }

    #[inline]
    pub(crate) fn extension(&self) -> Option<&str> {
        ext_default_to_path(self.ext.as_deref(), &self.path)
    }
}

#[inline]
fn ext_default_to_path<'a>(ext: Option<&'a str>, path: &'a Path) -> Option<&'a str> {
    ext.or_else(|| extension(path))
}

fn extension(path: &Path) -> Option<&str> {
    let ext = path.extension().map(|s| s.to_str().unwrap())?;

    const JINJA_EXTENSIONS: [&str; 3] = ["j2", "jinja", "jinja2"];
    if JINJA_EXTENSIONS.contains(&ext) {
        Path::new(path.file_stem().unwrap())
            .extension()
            .map(|s| s.to_str().unwrap())
            .or(Some(ext))
    } else {
        Some(ext)
    }
}

pub(crate) enum Source {
    Path(String),
    Source(String),
}

#[derive(PartialEq)]
pub(crate) enum Print {
    All,
    Ast,
    Code,
    None,
}

impl FromStr for Print {
    type Err = CompileError;

    fn from_str(s: &str) -> Result<Print, Self::Err> {
        use self::Print::*;
        Ok(match s {
            "all" => All,
            "ast" => Ast,
            "code" => Code,
            "none" => None,
            v => return Err(format!("invalid value for print option: {}", v,).into()),
        })
    }
}

impl Default for Print {
    fn default() -> Self {
        Self::None
    }
}

pub(crate) fn extension_to_mime_type(ext: &str) -> Mime {
    let basic_type = mime_guess::from_ext(ext).first_or_octet_stream();
    for (simple, utf_8) in &TEXT_TYPES {
        if &basic_type == simple {
            return utf_8.clone();
        }
    }
    basic_type
}

const TEXT_TYPES: [(Mime, Mime); 6] = [
    (mime::TEXT_PLAIN, mime::TEXT_PLAIN_UTF_8),
    (mime::TEXT_HTML, mime::TEXT_HTML_UTF_8),
    (mime::TEXT_CSS, mime::TEXT_CSS_UTF_8),
    (mime::TEXT_CSV, mime::TEXT_CSV_UTF_8),
    (
        mime::TEXT_TAB_SEPARATED_VALUES,
        mime::TEXT_TAB_SEPARATED_VALUES_UTF_8,
    ),
    (
        mime::APPLICATION_JAVASCRIPT,
        mime::APPLICATION_JAVASCRIPT_UTF_8,
    ),
];

#[cfg(test)]
mod tests {
    use super::*;

    #[test]
    fn test_ext() {
        assert_eq!(extension(Path::new("foo-bar.txt")), Some("txt"));
        assert_eq!(extension(Path::new("foo-bar.html")), Some("html"));
        assert_eq!(extension(Path::new("foo-bar.unknown")), Some("unknown"));

        assert_eq!(extension(Path::new("foo/bar/baz.txt")), Some("txt"));
        assert_eq!(extension(Path::new("foo/bar/baz.html")), Some("html"));
        assert_eq!(extension(Path::new("foo/bar/baz.unknown")), Some("unknown"));
    }

    #[test]
    fn test_double_ext() {
        assert_eq!(extension(Path::new("foo-bar.html.txt")), Some("txt"));
        assert_eq!(extension(Path::new("foo-bar.txt.html")), Some("html"));
        assert_eq!(extension(Path::new("foo-bar.txt.unknown")), Some("unknown"));

        assert_eq!(extension(Path::new("foo/bar/baz.html.txt")), Some("txt"));
        assert_eq!(extension(Path::new("foo/bar/baz.txt.html")), Some("html"));
        assert_eq!(
            extension(Path::new("foo/bar/baz.txt.unknown")),
            Some("unknown")
        );
    }

    #[test]
    fn test_skip_jinja_ext() {
        assert_eq!(extension(Path::new("foo-bar.html.j2")), Some("html"));
        assert_eq!(extension(Path::new("foo-bar.html.jinja")), Some("html"));
        assert_eq!(extension(Path::new("foo-bar.html.jinja2")), Some("html"));

        assert_eq!(extension(Path::new("foo/bar/baz.txt.j2")), Some("txt"));
        assert_eq!(extension(Path::new("foo/bar/baz.txt.jinja")), Some("txt"));
        assert_eq!(extension(Path::new("foo/bar/baz.txt.jinja2")), Some("txt"));
    }

    #[test]
    fn test_only_jinja_ext() {
        assert_eq!(extension(Path::new("foo-bar.j2")), Some("j2"));
        assert_eq!(extension(Path::new("foo-bar.jinja")), Some("jinja"));
        assert_eq!(extension(Path::new("foo-bar.jinja2")), Some("jinja2"));
    }
}<|MERGE_RESOLUTION|>--- conflicted
+++ resolved
@@ -50,21 +50,7 @@
                 return Err("must include 'ext' attribute when using 'source' attribute".into())
             }
         };
-<<<<<<< HEAD
-        // Check to see if a `_parent` field was defined on the context
-        // struct, and store the type for it for use in the code generator.
-        let parent = match ast.data {
-            syn::Data::Struct(syn::DataStruct {
-                fields: syn::Fields::Named(ref fields),
-                ..
-            }) => fields
-                .named
-                .iter()
-                .find(|f| f.ident.as_ref().filter(|name| *name == "_parent").is_some())
-                .map(|f| &f.ty),
-            _ => None,
-        };
-
+        
         let localizer = match ast.data {
             syn::Data::Struct(syn::DataStruct {
                 fields: syn::Fields::Named(ref fields),
@@ -98,15 +84,6 @@
         #[cfg(not(feature = "localization"))]
         drop(localizer);
 
-        if parent.is_some() {
-            eprint!(
-                "   --> in struct {}\n   = use of deprecated field '_parent'\n",
-                ast.ident
-            );
-        }
-=======
->>>>>>> 16a37f40
-
         // Validate syntax
         let syntax = syntax.map_or_else(
             || Ok(config.syntaxes.get(config.default_syntax).unwrap()),
