--- conflicted
+++ resolved
@@ -17,10 +17,7 @@
     pub(crate) ext: Option<String>,
     pub(crate) mime_type: String,
     pub(crate) path: PathBuf,
-<<<<<<< HEAD
-=======
     #[cfg(feature = "i18n")]
->>>>>>> 7a799747
     pub(crate) localizer: Option<String>,
 }
 
@@ -169,10 +166,7 @@
             ext,
             mime_type,
             path,
-<<<<<<< HEAD
-=======
             #[cfg(feature = "i18n")]
->>>>>>> 7a799747
             localizer,
         })
     }
